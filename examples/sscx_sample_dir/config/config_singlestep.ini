--- conflicted
+++ resolved
@@ -1,7 +1,6 @@
-<<<<<<< HEAD
 [Package]
 type = sscx
-=======
+
 [Synapses]
 add_synapses = False
 seed = 846515
@@ -36,7 +35,6 @@
 [Morphology]
 mtype = _
 do_replace_axon = True
->>>>>>> aac3befc
 
 [Cell]
 celsius = 34
