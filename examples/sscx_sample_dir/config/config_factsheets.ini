--- conflicted
+++ resolved
@@ -1,13 +1,6 @@
-<<<<<<< HEAD
 [Package]
 type = sscx
 
-[Cell]
-celsius = 34
-v_init = -70
-emodel = cADpyr_L5TPC
-gid = 4138379
-=======
 [Synapses]
 add_synapses = False
 seed = 846515
@@ -38,7 +31,6 @@
 cell_hoc_file = cell.hoc
 run_hoc_file = run.hoc
 morph_path = morphology/dend-C231296A-P4B2_axon-C200897C-P2_-_Scale_x1.000_y0.975_z1.000.asc
->>>>>>> aac3befc
 
 [Morphology]
 mtype = _
@@ -55,4 +47,4 @@
 cvode_active = False
 
 [Protocol]
-apical_point_isec = 22
+apical_point_isec = 22