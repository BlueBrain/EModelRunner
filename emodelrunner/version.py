--- conflicted
+++ resolved
@@ -14,10 +14,6 @@
 # See the License for the specific language governing permissions and
 # limitations under the License.
 
-<<<<<<< HEAD
-VERSION = "1.0.6.dev2"
-=======
 
-VERSION = "1.0.10"
->>>>>>> be9a5a08
+VERSION = "1.0.11"
 __version__ = VERSION