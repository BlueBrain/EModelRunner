"""Package version."""

# Copyright 2020-2021 Blue Brain Project / EPFL

# Licensed under the Apache License, Version 2.0 (the "License");
# you may not use this file except in compliance with the License.
# You may obtain a copy of the License at

#     http://www.apache.org/licenses/LICENSE-2.0

# Unless required by applicable law or agreed to in writing, software
# distributed under the License is distributed on an "AS IS" BASIS,
# WITHOUT WARRANTIES OR CONDITIONS OF ANY KIND, either express or implied.
# See the License for the specific language governing permissions and
# limitations under the License.

<<<<<<< HEAD
VERSION = "1.0.9"
=======
VERSION = "1.0.8"
>>>>>>> 621190b4
__version__ = VERSION<|MERGE_RESOLUTION|>--- conflicted
+++ resolved
@@ -14,9 +14,6 @@
 # See the License for the specific language governing permissions and
 # limitations under the License.
 
-<<<<<<< HEAD
+
 VERSION = "1.0.9"
-=======
-VERSION = "1.0.8"
->>>>>>> 621190b4
 __version__ = VERSION